--- conflicted
+++ resolved
@@ -15,18 +15,12 @@
         self.config = OmegaConf.merge(self.config, config_file.training)
 
     def test_findmodel(self):
-<<<<<<< HEAD
-        for model_name in ['KPConv', 'RSConv', 'pointnet2']:
-            params = self.config['models'][model_name]
-            model = find_model_using_name(model_name, 'segmentation', params, 10)
-
-
-if __name__ == "__main__":
-    unittest.main()
-=======
         for model_name in self.config['models'].keys():
             print(model_name)
             if model_name not in ["MyTemplateModel"]:
                 params = self.config['models'][model_name]
                 model = find_model_using_name(params.type, 'segmentation', params, 10)
->>>>>>> d20b98b3
+
+
+if __name__ == "__main__":
+    unittest.main()