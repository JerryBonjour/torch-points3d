models:
    # This part describes a template model configuration
    MyTemplateModel: #name of your model. experiement.name should reference this
        type: TemplateModel #name of your model architecture. The modules will be looked for in models/<type>/nn.py
        down_conv:
            module_name: TemplateModelDownConv
            ratios: []
            radius: []
            down_conv_nn: [[], [], ...]
        up_conv:
            module_name: TemplateModelUpConv
            ratios: []
            radius: []
            up_conv_nn: [[], [], ...]   
            up_k: []  
            skip: True
        innermost:
            module_name: InnerModule
            aggr: max
            nn: []
        mlp_cls: 
            nn: []
            dropout: 0.5

    PointNet:
        type: PointNet
        input_stn:
            local_nn: [3, 64, 128, 1024]
            global_nn: [1024, 512, 256]
        local_nn_1: [3, 64, 64]
        feat_stn:
            k: 64
            local_nn: [64, 64, 128, 1024]
            global_nn: [1024, 512, 256]
        local_nn_2: [64, 64, 128, 1024]
        seg_nn: [1024 + 64, 512, 256, 128, N_CLS]

<<<<<<< HEAD

=======
>>>>>>> 8527a5fa
    pointcnn_small:
        type: PointCNN
        define_constants:
            L1_OUT: 32
            L2_OUT: 32
            INNER_OUT: 64
        down_conv:
            module_name: PointCNNConvDown
            inN: [2048, 768]
            outN: [768, 384]
            K: [8, 12]
            D: [1, 2]
            C1: [0, L1_OUT]
            C2: [L1_OUT, L2_OUT]
            hidden_channel: [64, None]
        innermost:
            module_name: PointCNNConvDown
            inN: 384
            outN: 128
            K: 16
            D: 2
            C1: L2_OUT
            C2: INNER_OUT
        up_conv:  
            module_name: PointCNNConvUp
            K: [16, 12, 8]
            D: [6, 6, 6]
            C1: [INNER_OUT, 32 + L2_OUT, 32 + L1_OUT]
            C2: [32, 32, 32]
        mlp_cls: 
            nn: [32, 32, 32, 32]
            dropout: 0.5

    pointcnn_shapenet:
        type: PointCNN
        down_conv:
        -   
            module_name: PointCNNConvDown
            inN: 2048
            outN: 768
            K: 8
            D: 1
            C1: 0
            C2: 256
            hidden_channel: 64
        -
            module_name: PointCNNConvDown
            inN: 768
            outN: 384
            K: 12
            D: 2
            C1: 256
            C2: 256
        innermost:
            module_name: PointCNNConvDown
            inN: 384
            outN: 128
            K: 16
            D: 2
            C1: 256
            C2: 512
        up_conv:  
        -   
            module_name: PointCNNConvUp
            K: 16
            D: 6
            C1: 512
            C2: 256
        -
            module_name: PointCNNConvUp
            K: 12
            D: 6
            C1: 256
            C2: 256
        -
            module_name: PointCNNConvUp
            K: 8
            D: 6
            C1: 256
            C2: 64
        mlp_cls: 
            nn: [64, 64, 64, 64, 64]
            dropout: 0.5

    # RandLA-Net: Efficient Semantic Segmentation of Large-Scale Point Clouds (https://arxiv.org/pdf/1911.11236.pdf)
    Randlanet_Res:
        type: RandLANet
        down_conv:
            module_name: RandLANetRes
            ratio: [[1, 1], [0.5, 0.5]]
            indim: [3, 32]
            outdim: [32, 128]
            point_pos_nn: [[[10, 8, FEAT], [10, 16, 16]], [[10, 16, 32], [10, 32, 64]]]
            attention_nn: [[[2 * FEAT, 8, 2 * FEAT], [32, 64, 32]], [[64, 128, 64], [128, 256, 128]]]
            down_conv_nn: [[[2 * FEAT, 8, 16], [32, 64, 32]], [[64, 64, 64], [128, 128, 128]]]
        innermost:
            module_name: GlobalBaseModule
            aggr: max
            nn: [131, 128]
        up_conv:
            module_name: FPModule
            up_conv_nn: [[128 + 128, 128], [128 + 32, 64], [64 + FEAT, 64]]
            up_k: [1, 1, 1]
            skip: True
        mlp_cls:
            nn: [64, 64, 64, 64, 64]
            dropout: 0.5
    
    Randlanet_Conv:
        type: RandLANet
        down_conv:
            module_name: RandlaConv
            ratio: [0.25, 0.25, 0.25]
            k: [16, 16, 16]
            point_pos_nn: [[10, 8, FEAT], [10, 8, 16], [10, 16, 32]]
            attention_nn: [[2 * FEAT, 8, 2 * FEAT], [32, 64, 32], [64, 128, 64]]
            down_conv_nn: [[2 * FEAT, 8, 16], [32, 64, 32], [64, 128, 128]]
        innermost:
            module_name: GlobalBaseModule
            aggr: max
            nn: [131, 128]
        up_conv:
            module_name: FPModule
            up_conv_nn: [[128 + 128, 128], [128 + 32, 64], [64 + 16, 64], [64 + FEAT, 64]] 
            up_k: [1, 1, 1, 1]
            skip: True
        mlp_cls:
            nn: [64, 64, 64, 64, 64]
            dropout: 0.5

    # Relation-Shape Convolutional Neural Network for Point Cloud Analysis (https://arxiv.org/abs/1904.07601)
    RSConv_2LD:
        type: RSConv
        down_conv:
            module_name: RSConv
            ratios: [0.2, 0.25]
            radius: [0.1, 0.2]
            local_nn: [[10, 8, FEAT], [10, 32, 64, 64]]
            down_conv_nn: [[FEAT, 16, 32, 64], [64, 64, 128]]
        innermost:
            module_name: GlobalBaseModule
            aggr: max
            nn: [128 + FEAT, 128] 
        up_conv:
            module_name: FPModule
            ratios: [1, 0.25, 0.2]
            radius: [0.2, 0.2, 0.1]
            up_conv_nn: [[128 + 128, 64], [64 + 64, 64], [64, 64]]
            up_k: [1, 3, 3]
            skip: True
        mlp_cls:
            nn: [64, 64, 64, 64]
            dropout: 0.5

    RSConv_4LD:
        type: RSConv
        down_conv:
            module_name: RSConv
            ratios: [0.5, 0.5, 0.5, 0.5]
            radius: [0.1, 0.2, 0.3, 0.4]
            local_nn: [[10, 8, FEAT], [10, 16, 16], [10, 32, 32], [10, 64, 64]]
            down_conv_nn: [[FEAT, 16, 16], [16, 32, 32], [32, 64, 64], [64, 128, 128]]
        innermost:
            module_name: GlobalBaseModule
            aggr: max
            nn: [131, 128] #[3  + 128]
        up_conv:
            module_name: FPModule
            up_conv_nn: [[128 + 128, 128], [128 + 64, 64], [64 + 32, 32], [32 + 16, 32], [32, 64]]
            up_k: [1, 3, 3, 3, 3]
            skip: True
        mlp_cls:
            nn: [64, 64, 64, 64]
            dropout: 0.1

    # KPConv: Flexible and Deformable Convolution for Point Clouds (https://arxiv.org/abs/1904.08889)
    SimpleKPConv:
        type: KPConv
        down_conv:
            module_name: KPConv
            ratios: [0.2, 0.25]
            radius: [0.2, 0.4]
            down_conv_nn: [[FEAT, 32], [32, 64]]
        up_conv:
            module_name: FPModule
            up_conv_nn: [[128 + 64, 64], [64 + 32, 64], [64 + FEAT, 64]]     
            up_k: [1, 3, 3]   
            skip: True    
        innermost:
            module_name: GlobalBaseModule
            aggr: max
            nn: [67, 128]
        mlp_cls: 
            nn: [64, 64, 64, 64, 64]
            dropout: 0.5

    ResidualKPConv:
        type: KPConv
        down_conv:
            module_name: ResidualBKPConv
            ratios: [0.2, 0.25]
            radius: [0.2, 0.4]
            down_conv_nn: [[FEAT, 32], [32, 64]]
        up_conv:
            module_name: ResidualUpsampleBKPConv
            radius: [1, 0.2, 0.1]
            up_conv_nn: [[128, 128], [64, 64], [64, 64]]     
            mlp_nn: [[128 + 64, 64], [32 + 64, 64], [64 + FEAT, 64]] 
            skip: True    
        innermost:
            module_name: GlobalBaseModule
            aggr: max
            nn: [64 + FEAT, 128]
        mlp_cls: 
            nn: [64, 64, 64, 64, 64]
            dropout: 0.5

    DeformableResidualKPConv:
        type: KPConv
        down_conv:
            module_name: LightDeformableKPConv
            ratios: [0.2, 0.25]
            radius:  [0.2, 0.4]
            down_conv_nn: [[FEAT, 32], [32, 64]]
        up_conv:
            module_name: SimpleUpsampleKPConv
            radius: [1, 0.2, 0.1]
            up_conv_nn: [[128, 128], [64, 64], [64, 64]]     
            mlp_nn: [[128 + 64, 64], [64 + 32, 64], [64 + FEAT, 64]] 
            skip: True    
        innermost:
            module_name: GlobalBaseModule
            aggr: max
            nn: [67, 128]
        mlp_cls: 
            nn: [64, 64, 64, 64, 64]
            dropout: 0.5

    # PointNet++: Deep Hierarchical Feature Learning on Point Sets in a Metric Space (https://arxiv.org/abs/1706.02413)
    pointnet2:
        type: pointnet2
        down_conv:
            module_name: SAModule
            ratios: [0.2, 0.25]
            radius: [0.2, 0.4]
            down_conv_nn: [[FEAT + 3, 64, 64, 128], [128 + 3, 128, 128, 256]]
            radius_num_points: [64, 64]
        up_conv:
            module_name: FPModule
            up_conv_nn: [[1024 + 256, 256, 256], [256 + 128, 256, 128], [128 + FEAT, 128, 128, 128]]
            up_k: [1, 3, 3]   
            skip: True    
        innermost:
            module_name: GlobalBaseModule
            aggr: max
            nn: [256 + 3, 256, 512, 1024]
        mlp_cls: 
            nn: [128, 128, 128]
            dropout: 0.5
    
    pointnet2ms:
        type: pointnet2
        down_conv:
            module_name: SAModule
            ratios: [0.25, 0.25]
            radius: [[0.1,0.2,0.4], [0.4, 0.8]]
            radius_num_points: [[32, 64, 128],[64, 128]]
            down_conv_nn: [[FEAT+3, 64, 96, 128], [128 * 3 + 3, 128, 196, 256]]
        up_conv:
            module_name: FPModule
            up_conv_nn: [[1024 + 256 * 2, 256, 256], [256 + 128 * 3, 128, 128], [128 + FEAT, 128, 128]]
            up_k: [1, 3, 3]   
            skip: True    
        innermost:
            module_name: GlobalBaseModule
            aggr: max
            nn: [256* 2 + 3, 256, 512, 1024]
        mlp_cls: 
            nn: [128, 128, 128]
            dropout: 0.5<|MERGE_RESOLUTION|>--- conflicted
+++ resolved
@@ -35,10 +35,6 @@
         local_nn_2: [64, 64, 128, 1024]
         seg_nn: [1024 + 64, 512, 256, 128, N_CLS]
 
-<<<<<<< HEAD
-
-=======
->>>>>>> 8527a5fa
     pointcnn_small:
         type: PointCNN
         define_constants:
