import os
import sys
from omegaconf import DictConfig, OmegaConf
import logging

from torch_points3d.applications.modelfactory import ModelFactory
from torch_points3d.modules.pointnet2 import *
from torch_points3d.core.base_conv.dense import DenseFPModule
from torch_points3d.models.base_architectures.unet import UnwrappedUnetBasedModel
from torch_points3d.datasets.multiscale_data import MultiScaleBatch
from torch_points3d.core.common_modules.dense_modules import Conv1D
from torch_points3d.core.common_modules.base_modules import Seq
<<<<<<< HEAD
=======
from .utils import extract_output_nc
>>>>>>> ce28532b

CUR_FILE = os.path.realpath(__file__)
DIR_PATH = os.path.dirname(os.path.realpath(__file__))
PATH_TO_CONFIG = os.path.join(DIR_PATH, "conf/pointnet2")

log = logging.getLogger(__name__)


def PointNet2(
    architecture: str = None,
    input_nc: int = None,
    num_layers: int = None,
    config: DictConfig = None,
    multiscale=True,
    *args,
    **kwargs
):
    """ Create a PointNet2 backbone model based on the architecture proposed in
    https://arxiv.org/abs/1706.02413

    Parameters
    ----------
    architecture : str, optional
        Architecture of the model, choose from unet, encoder and decoder
    input_nc : int, optional
        Number of channels for the input
   output_nc : int, optional
        If specified, then we add a fully connected head at the end of the network to provide the requested dimension
    num_layers : int, optional
        Depth of the network
    config : DictConfig, optional
        Custom config, overrides the num_layers and architecture parameters
    """
    factory = PointNet2Factory(
        architecture=architecture,
        num_layers=num_layers,
        input_nc=input_nc,
        multiscale=multiscale,
        config=config,
        **kwargs
    )
    return factory.build()


class PointNet2Factory(ModelFactory):
    def _build_unet(self):
        if self._config:
            model_config = self._config
        else:
            path_to_model = os.path.join(
                PATH_TO_CONFIG, "unet_{}_{}.yaml".format(self.num_layers, "ms" if self.kwargs["multiscale"] else "ss")
            )
            model_config = OmegaConf.load(path_to_model)
        self.resolve_model(model_config)
        modules_lib = sys.modules[__name__]
        return PointNet2Unet(model_config, None, None, modules_lib, **self.kwargs)

    def _build_encoder(self):
        if self._config:
            model_config = self._config
        else:
            path_to_model = os.path.join(
                PATH_TO_CONFIG,
                "encoder_{}_{}.yaml".format(self.num_layers, "ms" if self.kwargs["multiscale"] else "ss"),
            )
            model_config = OmegaConf.load(path_to_model)
        self.resolve_model(model_config)
        modules_lib = sys.modules[__name__]
        return PointNet2Encoder(model_config, None, None, modules_lib, **self.kwargs)


class BasePointnet2(UnwrappedUnetBasedModel):

    CONV_TYPE = "dense"

<<<<<<< HEAD
    @property
    def contains_output_nc(self):
        return "output_nc" in self._kwargs
=======
    def __init__(self, model_config, model_type, dataset, modules, *args, **kwargs):
        super(BasePointnet2, self).__init__(model_config, model_type, dataset, modules)

        try:
            default_output_nc = extract_output_nc(model_config)
        except:
            default_output_nc = -1
            log.warning("Could not resolve number of output channels")

        self._has_mlp_head = False
        self._output_nc = default_output_nc
        if "output_nc" in kwargs:
            self._has_mlp_head = True
            self._output_nc = kwargs["output_nc"]
            self.mlp = Seq()
            self.mlp.append(Conv1D(default_output_nc, self._output_nc, bn=True, bias=False))

    @property
    def has_mlp_head(self):
        return self._has_mlp_head

    @property
    def output_nc(self):
        return self._output_nc
>>>>>>> ce28532b

    def _set_input(self, data):
        """Unpack input data from the dataloader and perform necessary pre-processing steps.
        """
        assert len(data.pos.shape) == 3
        data = data.to(self.device)
        if data.x is not None:
            x = data.x.transpose(1, 2).contiguous()
        else:
            x = None
        self.input = Data(x=x, pos=data.pos)


class PointNet2Encoder(BasePointnet2):
    def forward(self, data):
        """
        Parameters:
        -----------
        data
            A dictionary that contains the data itself and its metadata information. Should contain
                x -- Features [B, N, C]
                pos -- Points [B, N, 3]
        """
        self._set_input(data)
        data = self.input
        stack_down = [data]
        for i in range(len(self.down_modules) - 1):
            data = self.down_modules[i](data)
            stack_down.append(data)
        data = self.down_modules[-1](data)

        if not isinstance(self.inner_modules[0], Identity):
            stack_down.append(data)
            data = self.inner_modules[0](data)

        if self.has_mlp_head:
            data.x = self.mlp(data.x)
        return data


class PointNet2Unet(BasePointnet2):
    def __init__(self, model_config, model_type, dataset, modules, *args, **kwargs):
        super(PointNet2Unet, self).__init__(model_config, model_type, dataset, modules)

        self._args = args
        self._kwargs = kwargs

        if self.contains_output_nc:
            self.mlp = Seq()
            self.mlp.append(Conv1D(128, self.output_nc, activation=None, bias=True, bn=False))

    @property
    def output_nc(self):
        if self.contains_output_nc:
            return self._kwargs["output_nc"]
        else:
            return 128

    def forward(self, data):
        """ This method does a forward on the Unet assuming symmetrical skip connections
        Input --- D1 -- D2 -- I -- U1 -- U2 -- U3 -- output
           |       |      |________|      |    |
           |       |______________________|    |
           |___________________________________|

        Parameters:
        -----------
        data
            A dictionary that contains the data itself and its metadata information. Should contain
                x -- Features [B, N, C]
                pos -- Points [B, N, 3]
        """
        self._set_input(data)
        data = self.input
        stack_down = [data]
        for i in range(len(self.down_modules) - 1):
            data = self.down_modules[i](data)
            stack_down.append(data)
        data = self.down_modules[-1](data)

        if not isinstance(self.inner_modules[0], Identity):
            stack_down.append(data)
            data = self.inner_modules[0](data)

        for i in range(len(self.up_modules)):
            data = self.up_modules[i]((data, stack_down.pop()))

<<<<<<< HEAD
        if self.contains_output_nc:
=======
        if self.has_mlp_head:
>>>>>>> ce28532b
            data.x = self.mlp(data.x)
        return data<|MERGE_RESOLUTION|>--- conflicted
+++ resolved
@@ -10,10 +10,7 @@
 from torch_points3d.datasets.multiscale_data import MultiScaleBatch
 from torch_points3d.core.common_modules.dense_modules import Conv1D
 from torch_points3d.core.common_modules.base_modules import Seq
-<<<<<<< HEAD
-=======
 from .utils import extract_output_nc
->>>>>>> ce28532b
 
 CUR_FILE = os.path.realpath(__file__)
 DIR_PATH = os.path.dirname(os.path.realpath(__file__))
@@ -89,11 +86,6 @@
 
     CONV_TYPE = "dense"
 
-<<<<<<< HEAD
-    @property
-    def contains_output_nc(self):
-        return "output_nc" in self._kwargs
-=======
     def __init__(self, model_config, model_type, dataset, modules, *args, **kwargs):
         super(BasePointnet2, self).__init__(model_config, model_type, dataset, modules)
 
@@ -118,7 +110,6 @@
     @property
     def output_nc(self):
         return self._output_nc
->>>>>>> ce28532b
 
     def _set_input(self, data):
         """Unpack input data from the dataloader and perform necessary pre-processing steps.
@@ -206,10 +197,6 @@
         for i in range(len(self.up_modules)):
             data = self.up_modules[i]((data, stack_down.pop()))
 
-<<<<<<< HEAD
-        if self.contains_output_nc:
-=======
         if self.has_mlp_head:
->>>>>>> ce28532b
             data.x = self.mlp(data.x)
         return data