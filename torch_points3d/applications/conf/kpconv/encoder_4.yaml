class: kpconv.KPConvPaper
conv_type: "PARTIAL_DENSE"
define_constants:
    in_grid_size: 0.02
    in_feat: 64
    bn_momentum: 0.2
    output_nc: 256
down_conv:
    down_conv_nn:
        [
            [[FEAT + 1, in_feat], [in_feat, 2*in_feat]],
            [[2*in_feat, 2*in_feat], [2*in_feat, 4*in_feat]],
            [[4*in_feat, 4*in_feat], [4*in_feat, 8*in_feat]],
            [[8*in_feat, 8*in_feat], [8*in_feat, 16*in_feat]],
            [[16*in_feat, 16*in_feat], [16*in_feat, 32 * in_feat]],
        ]
    grid_size:
        [
            [in_grid_size, in_grid_size],
            [2*in_grid_size, 2*in_grid_size],
            [4*in_grid_size, 4*in_grid_size],
            [8*in_grid_size, 8*in_grid_size],
            [16*in_grid_size, 16*in_grid_size],
        ]
    prev_grid_size:
        [
            [in_grid_size, in_grid_size],
            [in_grid_size, 2*in_grid_size],
            [2*in_grid_size, 4*in_grid_size],
            [4*in_grid_size, 8*in_grid_size],
            [8*in_grid_size, 16*in_grid_size],
        ]
    block_names:
        [
            ["SimpleBlock", "ResnetBBlock"],
            ["ResnetBBlock", "ResnetBBlock"],
            ["ResnetBBlock", "ResnetBBlock"],
            ["ResnetBBlock", "ResnetBBlock"],
            ["ResnetBBlock", "ResnetBBlock"],
        ]
    has_bottleneck:
        [
            [False, True],
            [True, True],
            [True, True],
            [True, True],
            [True, True],
        ]
    deformable:
        [
            [False, False],
            [False, False],
            [False, False],
            [False, False],
            [False, False],
        ]
    max_num_neighbors:
        [[25, 25], [25, 30], [30, 38], [38, 38], [38, 38]]
    module_name: KPDualBlock
innermost:
    module_name: GlobalBaseModule
    activation: 
        name: LeakyReLU
        negative_slope: 0.2
    aggr: "mean"
<<<<<<< HEAD
    nn: [32 * in_feat + 3, output_nc]
=======
    nn: [32 * in_feat + 3, 32 * in_feat]
>>>>>>> ce28532b
<|MERGE_RESOLUTION|>--- conflicted
+++ resolved
@@ -63,8 +63,4 @@
         name: LeakyReLU
         negative_slope: 0.2
     aggr: "mean"
-<<<<<<< HEAD
-    nn: [32 * in_feat + 3, output_nc]
-=======
     nn: [32 * in_feat + 3, 32 * in_feat]
->>>>>>> ce28532b
