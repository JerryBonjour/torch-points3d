--- conflicted
+++ resolved
@@ -25,7 +25,7 @@
 
 class RemoveAttributes(object):
     """This transform allows to remove unnecessary attributes from data for optimization purposes
-    
+
     Parameters
     ----------
     attr_names: list
@@ -54,7 +54,7 @@
 class PointCloudFusion(object):
 
     """This transform is responsible to perform a point cloud fusion from a list of data
-    
+
     - If a list of data is provided -> Create one Batch object with all data
     - If a list of list of data is provided -> Create a list of fused point cloud
     """
@@ -451,85 +451,22 @@
         return "{}".format(self.__class__.__name__)
 
 
-<<<<<<< HEAD
-class AddFeatByKey(object):
-    def __init__(self, add_to_x, feat_name, input_nc_feat=None, strict=True):
-        """This transform is responsible to get an attribute under feat_name and add it to x if add_to_x is True
-
-        Paremeters
-        ----------
-        add_to_x: bool
-            Control if the feature is going to be added/concatenated to x
-        feat_name: str
-            The feature to be found within data to be added/concatenated to x
-
-        input_nc_feat: int, optional
-            If provided, check if dimension feature check last dimension (default: ``None``)
-        strict: bool, optional
-            Recommended to be set to True. If False, it won't break if feat isn't found or dimension doesn t match. (default: ``True``)
-        """
-
-        self._add_to_x: bool = add_to_x
-        self._feat_name: str = feat_name
-        self._input_nc_feat = input_nc_feat
-        self._strict: bool = strict
-
-    def __call__(self, data: Data):
-        if not self._add_to_x:
-            return data
-        feat = getattr(data, self._feat_name, None)
-        if feat is None:
-            if self._strict:
-                raise Exception("Data should contain the attribute {}".format(self._feat_name))
-            else:
-                return data
-        else:
-            if self._input_nc_feat:
-                feat_dim = 1 if feat.dim() == 1 else feat.shape[-1]
-                if self._input_nc_feat != feat_dim and self._strict:
-                    raise Exception("The shape of feat: {} doesn t match {}".format(feat.shape, self._input_nc_feat))
-            x = getattr(data, "x", None)
-            if x is None:
-                if self._strict and data.pos.shape[0] != feat.shape[0]:
-                    raise Exception("We expected to have an attribute x")
-                data.x = feat
-            else:
-                if x.shape[0] == feat.shape[0]:
-                    if x.dim() == 1:
-                        x = x.unsqueeze(-1)
-                    if feat.dim() == 1:
-                        feat = feat.unsqueeze(-1)
-                    data.x = torch.cat([x, feat], axis=-1)
-                else:
-                    raise Exception(
-                        "The tensor x and {} can't be concatenated, x: {}, feat: {}".format(
-                            self._feat_name, x.pos.shape[0], feat.pos.shape[0]
-                        )
-                    )
-        return data
-
-    def __repr__(self):
-        return "{}(add_to_x: {}, feat_name: {}, strict: {})".format(
-            self.__class__.__name__, self._add_to_x, self._feat_name, self._strict
-        )
-
-
-class SaveOriginalPosId:
-    """ Transform that adds the index of the point to the data object
-    This allows us to track this point from the output back to the input data object
-=======
+
 class ShuffleData(object):
     """ This transform allow to shuffle feature, pos and label tensors within data
->>>>>>> e3a67f16
     """
 
     def _process(self, data):
         return shuffle_data(data)
 
     def __call__(self, data):
-<<<<<<< HEAD
-        setattr(data, self.KEY, torch.arange(0, data.pos.shape[0]))
-        return data
+        if isinstance(data, list):
+            data = [self._process(d) for d in tq(data)]
+            data = list(itertools.chain(*data))  # 2d list needs to be flatten
+        else:
+            data = self._process(data)
+        return data
+
 
 
 class PairTransform(object):
@@ -548,14 +485,6 @@
         data_source = self.transform(data_source)
         data_target = self.transform(data_target)
         return Pair.make_pair(data_source, data_target)
-=======
-        if isinstance(data, list):
-            data = [self._process(d) for d in tq(data)]
-            data = list(itertools.chain(*data))  # 2d list needs to be flatten
-        else:
-            data = self._process(data)
-        return data
-
-    def __repr__(self):
-        return "{}()".format(self.__class__.__name__)
->>>>>>> e3a67f16
+
+    def __repr__(self):
+        return "{}()".format(self.__class__.__name__)