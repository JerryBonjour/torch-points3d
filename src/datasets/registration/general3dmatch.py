import numpy as np
import os
import os.path as osp
import torch
from torch_geometric.data import Batch

from src.datasets.base_dataset import BaseDataset
from src.datasets.registration.base3dmatch import Base3DMatch
from src.datasets.registration.utils import PatchExtractor
from src.datasets.registration.pair import Pair
from src.metrics.registration_tracker import PatchRegistrationTracker
from src.core.data_transform.transforms import GridSampling
from src.datasets.registration.base_siamese_dataset import BaseSiameseDataset


class Patch3DMatch(Base3DMatch):

    def __init__(self, root,
                 radius_patch=0.3,
                 num_frame_per_fragment=50,
                 mode='train_small',
                 min_overlap_ratio=0.3,
                 max_overlap_ratio=1.0,
                 max_dist_overlap=0.01,
                 tsdf_voxel_size=0.02,
                 limit_size=700,
                 depth_thresh=6,
                 is_fine=True,
                 transform=None,
                 pre_transform=None,
                 pre_filter=None,
                 verbose=False,
                 debug=False,
                 num_random_pt=5000,
                 is_offline=False,
                 pre_transform_patch=None):
        r"""
        Patch extracted from :the Princeton 3DMatch dataset\n
        `"3DMatch: Learning Local Geometric Descriptors from RGB-D Reconstructions"
        <https://arxiv.org/pdf/1603.08182.pdf>`_
        paper, containing rgbd frames of the following dataset:
        `" SUN3D: A Database of Big Spaces Reconstructed using SfM and Object Labels
        "<http://sun3d.cs.princeton.edu/>`
        `"Scene Coordinate Regression Forests for Camera Relocalization in RGB-D Images
        "<https://www.microsoft.com/en-us/research/publication/scene-coordinate-regression-forests-for-camera-relocalization-in-rgb-d-images/>`
        `"Unsupervised Feature Learning for 3D Scene Labeling
        "<http://rgbd-dataset.cs.washington.edu/dataset/rgbd-scenes-v2/>`
        `"BundleFusion: Real-time Globally Consistent 3D Reconstruction using Online
        Surface Re-integration
        "<http://graphics.stanford.edu/projects/bundlefusion/>`
        `"Learning to Navigate the Energy Landscape
        "<http://graphics.stanford.edu/projects/reloc/>`

        Args:

            root (string): Root directory where the dataset should be saved

            radius_patch(float, optional): the size of the patch

            num_frame_per_fragment (int, optional): indicate the number of frames
                we use to build fragments. If it is equal to 0, then we don't
                build fragments and use the raw frames.

            mode (string, optional): If :obj:`True`, loads the training dataset,
            otherwise the test dataset. (default: :obj:`True`)

            min_overlap_ratio(float, optional): the minimum overlap we should have to match two fragments (overlap is the number of points in a fragment that matches in an other fragment divided by the number of points)

            max_dist_overlap(float, optional): minimum distance to consider that a point match with an other.
            tsdf_voxel_size(float, optional): the size of the tsdf voxel grid to perform fine RGBD fusion to create fine fragments
            depth_thresh: threshold to remove depth pixel that are two far.

            is_fine: fine mode for the fragment fusion

            limit_size : limit the number of pixel at each direction to abvoid to heavy tsdf voxel

            transform (callable, optional): A function/transform that takes in
                an :obj:`torch_geometric.data.Data` object and returns a
                transformed version. The data object will be transformed before
                every access. (default: :obj:`None`)

            pre_transform (callable, optional): A function/transform that takes in
                an :obj:`torch_geometric.data.Data` object and returns a
                transformed version. The data object will be transformed before
                being saved to disk. (default: :obj:`None`)
            pre_filter (callable, optional): A function that takes in an
                :obj:`torch_geometric.data.Data` object and returns a boolean
                value, indicating whether the data object should be included in the
                final dataset. (default: :obj:`None`)
            num_random_pt: number of point we select
        """

        super(Patch3DMatch, self).__init__(root,
                                           num_frame_per_fragment,
                                           mode,
                                           min_overlap_ratio,
                                           max_overlap_ratio,
                                           max_dist_overlap,
                                           tsdf_voxel_size,
                                           limit_size,
                                           depth_thresh,
                                           is_fine,
                                           transform,
                                           pre_transform,
                                           pre_filter,
                                           verbose,
                                           debug,
                                           num_random_pt,
                                           is_offline,
                                           radius_patch,
                                           pre_transform_patch)

        self.radius_patch = radius_patch
        self.is_offline = is_offline
        self.path_data = osp.join(self.processed_dir, self.mode, 'matches')
        if(self.is_offline):
            self.path_data = osp.join(self.processed_dir, self.mode, 'patches')

    def get_patch_online(self, idx):
        p_extractor = PatchExtractor(self.radius_patch)

        match = np.load(
            osp.join(self.path_data,
                     'matches{:06d}.npy'.format(idx)),
            allow_pickle=True).item()
        data_source = torch.load(match['path_source'])
        data_target = torch.load(match['path_target'])

        # select a random match on the list of match.
        # It cannot be 0 because matches are filtered.
        rand = np.random.randint(0, len(match['pair']))

        data_source = p_extractor(data_source, match['pair'][rand][0])
        data_target = p_extractor(data_target, match['pair'][rand][1])

        if(self.transform is not None):
            data_source = self.transform(data_source)
            data_target = self.transform(data_target)
        batch = Pair.make_pair(data_source, data_target)
        batch = batch.contiguous().to(torch.float)

        return batch

    def get_patch_offline(self, idx):
        data_source = torch.load(
            osp.join(self.path_data, 'patches_source{:06d}.pt'.format(idx)))
        data_target = torch.load(
            osp.join(self.path_data, 'patches_target{:06d}.pt'.format(idx)))
        if(self.transform is not None):
            data_source = self.transform(data_source)
            data_target = self.transform(data_target)
        batch = Pair.make_pair(data_source, data_target)
        batch = batch.contiguous().to(torch.float)
        return batch

    def get(self, idx):
        if(self.is_offline):
            return self.get_patch_offline(idx)
        else:
            return self.get_patch_online(idx)
<<<<<<< HEAD

    def __len__(self):
        size_dataset = len(os.listdir(self.path_data))
        if(self.is_offline):
            size_dataset = size_dataset // 2
        return size_dataset


class Fragment3DMatch(Base3DMatch):
    r"""
        Fragment extracted from :the Princeton 3DMatch dataset\n
        `"3DMatch: Learning Local Geometric Descriptors from RGB-D Reconstructions"
        <https://arxiv.org/pdf/1603.08182.pdf>`_
        paper, containing rgbd frames of the following dataset:
        `" SUN3D: A Database of Big Spaces Reconstructed using SfM and Object Labels
        "<http://sun3d.cs.princeton.edu/>`
        `"Scene Coordinate Regression Forests for Camera Relocalization in RGB-D Images
        "<https://www.microsoft.com/en-us/research/publication/scene-coordinate-regression-forests-for-camera-relocalization-in-rgb-d-images/>`
        `"Unsupervised Feature Learning for 3D Scene Labeling
        "<http://rgbd-dataset.cs.washington.edu/dataset/rgbd-scenes-v2/>`
        `"BundleFusion: Real-time Globally Consistent 3D Reconstruction using Online
        Surface Re-integration
        "<http://graphics.stanford.edu/projects/bundlefusion/>`
        `"Learning to Navigate the Energy Landscape
        "<http://graphics.stanford.edu/projects/reloc/>`

        Args:

            root (string): Root directory where the dataset should be saved

            num_frame_per_fragment (int, optional): indicate the number of frames
                we use to build fragments. If it is equal to 0, then we don't
                build fragments and use the raw frames.

            mode (string, optional): If :obj:`True`, loads the training dataset,
            otherwise the test dataset. (default: :obj:`True`)

            min_overlap_ratio(float, optional): the minimum overlap we should have to match two fragments (overlap is the number of points in a fragment that matches in an other fragment divided by the number of points)
            max_overlap_ratio(float, optional): the maximum overlap we should have to match two fragments
            max_dist_overlap(float, optional): minimum distance to consider that a point match with an other.
            tsdf_voxel_size(float, optional): the size of the tsdf voxel grid to perform fine RGBD fusion to create fine fragments
            depth_thresh: threshold to remove depth pixel that are two far.

            is_fine: fine mode for the fragment fusion


            transform (callable, optional): A function/transform that takes in
                an :obj:`torch_geometric.data.Data` object and returns a
                transformed version. The data object will be transformed before
                every access. (default: :obj:`None`)

            pre_transform (callable, optional): A function/transform that takes in
                an :obj:`torch_geometric.data.Data` object and returns a
                transformed version. The data object will be transformed before
                being saved to disk. (default: :obj:`None`)
            pre_filter (callable, optional): A function that takes in an
                :obj:`torch_geometric.data.Data` object and returns a boolean
                value, indicating whether the data object should be included in the
                final dataset. (default: :obj:`None`)
            num_random_pt: number of point we select when we test
        """
    def __init__(self, root,
                 num_frame_per_fragment=50,
                 mode='train_small',
                 min_overlap_ratio=0.3,
                 max_overlap_ratio=1.0,
                 max_dist_overlap=0.01,
                 tsdf_voxel_size=0.02,
                 limit_size=700,
                 depth_thresh=6,
                 is_fine=True,
                 transform=None,
                 pre_transform=None,
                 pre_transform_fragment=None,
                 pre_filter=None,
                 verbose=False,
                 debug=False):
        super(Fragment3DMatch, self).__init__(root,
                                              num_frame_per_fragment,
                                              mode,
                                              min_overlap_ratio,
                                              max_overlap_ratio,
                                              max_dist_overlap,
                                              tsdf_voxel_size,
                                              limit_size,
                                              depth_thresh,
                                              is_fine,
                                              transform,
                                              pre_transform,
                                              pre_transform_fragment,
                                              pre_filter,
                                              verbose,
                                              debug)
        self.path_match = osp.join(self.processed_dir, self.mode, 'matches')
        self.list_fragment = [f for f in os.listdir(self.path_match) if 'matches' in f]
=======
>>>>>>> 39c67b69

    def __len__(self):
        size_dataset = len(os.listdir(self.path_data))
        if(self.is_offline):
            size_dataset = size_dataset // 2
        return size_dataset

<<<<<<< HEAD
        match = np.load(
            osp.join(self.path_match,
                     'matches{:06d}.npy'.format(idx)),
            allow_pickle=True).item()
        data_source = torch.load(match['path_source'])
        data_target = torch.load(match['path_target'])

        if(self.transform is not None):
            data_source = self.transform(data_source)
            data_target = self.transform(data_target)

        batch = Pair.make_pair(data_source, data_target)
        batch.y = torch.from_numpy(match['pair'])

=======

class Fragment3DMatch(Base3DMatch):
    r"""
        Fragment extracted from :the Princeton 3DMatch dataset\n
        `"3DMatch: Learning Local Geometric Descriptors from RGB-D Reconstructions"
        <https://arxiv.org/pdf/1603.08182.pdf>`_
        paper, containing rgbd frames of the following dataset:
        `" SUN3D: A Database of Big Spaces Reconstructed using SfM and Object Labels
        "<http://sun3d.cs.princeton.edu/>`
        `"Scene Coordinate Regression Forests for Camera Relocalization in RGB-D Images
        "<https://www.microsoft.com/en-us/research/publication/scene-coordinate-regression-forests-for-camera-relocalization-in-rgb-d-images/>`
        `"Unsupervised Feature Learning for 3D Scene Labeling
        "<http://rgbd-dataset.cs.washington.edu/dataset/rgbd-scenes-v2/>`
        `"BundleFusion: Real-time Globally Consistent 3D Reconstruction using Online
        Surface Re-integration
        "<http://graphics.stanford.edu/projects/bundlefusion/>`
        `"Learning to Navigate the Energy Landscape
        "<http://graphics.stanford.edu/projects/reloc/>`

        Args:

            root (string): Root directory where the dataset should be saved

            num_frame_per_fragment (int, optional): indicate the number of frames
                we use to build fragments. If it is equal to 0, then we don't
                build fragments and use the raw frames.

            mode (string, optional): If :obj:`True`, loads the training dataset,
            otherwise the test dataset. (default: :obj:`True`)

            min_overlap_ratio(float, optional): the minimum overlap we should have to match two fragments (overlap is the number of points in a fragment that matches in an other fragment divided by the number of points)
            max_overlap_ratio(float, optional): the maximum overlap we should have to match two fragments
            max_dist_overlap(float, optional): minimum distance to consider that a point match with an other.
            tsdf_voxel_size(float, optional): the size of the tsdf voxel grid to perform fine RGBD fusion to create fine fragments
            depth_thresh: threshold to remove depth pixel that are two far.

            is_fine: fine mode for the fragment fusion


            transform (callable, optional): A function/transform that takes in
                an :obj:`torch_geometric.data.Data` object and returns a
                transformed version. The data object will be transformed before
                every access. (default: :obj:`None`)

            pre_transform (callable, optional): A function/transform that takes in
                an :obj:`torch_geometric.data.Data` object and returns a
                transformed version. The data object will be transformed before
                being saved to disk. (default: :obj:`None`)
            pre_filter (callable, optional): A function that takes in an
                :obj:`torch_geometric.data.Data` object and returns a boolean
                value, indicating whether the data object should be included in the
                final dataset. (default: :obj:`None`)
            num_random_pt: number of point we select when we test
        """
    def __init__(self, root,
                 num_frame_per_fragment=50,
                 mode='train_small',
                 min_overlap_ratio=0.3,
                 max_overlap_ratio=1.0,
                 max_dist_overlap=0.01,
                 tsdf_voxel_size=0.02,
                 limit_size=700,
                 depth_thresh=6,
                 is_fine=True,
                 transform=None,
                 pre_transform=None,
                 pre_transform_fragment=None,
                 pre_filter=None,
                 verbose=False,
                 debug=False):
        super(Fragment3DMatch, self).__init__(root,
                                              num_frame_per_fragment,
                                              mode,
                                              min_overlap_ratio,
                                              max_overlap_ratio,
                                              max_dist_overlap,
                                              tsdf_voxel_size,
                                              limit_size,
                                              depth_thresh,
                                              is_fine,
                                              transform,
                                              pre_transform,
                                              pre_filter,
                                              verbose,
                                              debug)

    def get_fragment(self, idx):

        match = np.load(
            osp.join(self.processed_dir,
                     self.mode, 'matches',
                     'matches{:06d}.npy'.format(idx)),
            allow_pickle=True).item()

        print(match['path_source'])
        data_source = torch.load(match['path_source'])
        data_target = torch.load(match['path_target'])
        if(self.transform is not None):
            data_source = self.transform(data_source)
            data_target = self.transform(data_target)
        batch = Pair.make_pair(data_source, data_target)
        batch.y = torch.from_numpy(match['pair'])
>>>>>>> 39c67b69
        return batch.contiguous().to(torch.float)

    def get(self, idx):
        return self.get_fragment(idx)

    def __len__(self):
<<<<<<< HEAD
        return len(self.list_fragment)
=======
        return len(self.list_test_fragment)
>>>>>>> 39c67b69


class General3DMatchDataset(BaseSiameseDataset):

    def __init__(self, dataset_opt):
        super().__init__(dataset_opt)
        pre_transform = self.pre_transform
        train_transform = self.train_transform
        test_transform = self.test_transform
        pre_filter = self.pre_filter
<<<<<<< HEAD
        test_pre_filter = getattr(self, 'test_pre_filter', None)
=======
        test_pre_filter = self.test_pre_filter
>>>>>>> 39c67b69

        if dataset_opt.is_patch:
            self.train_dataset = Patch3DMatch(
                root=self._data_path,
                mode='train',
                radius_patch=dataset_opt.radius_patch,
                num_frame_per_fragment=dataset_opt.num_frame_per_fragment,
                max_dist_overlap=dataset_opt.max_dist_overlap,
                min_overlap_ratio=dataset_opt.min_overlap_ratio,
                tsdf_voxel_size=dataset_opt.tsdf_voxel_size,
                limit_size=dataset_opt.limit_size,
                depth_thresh=dataset_opt.depth_thresh,
                pre_transform=pre_transform,
                transform=train_transform,
                num_random_pt=dataset_opt.num_random_pt,
                is_offline=dataset_opt.is_offline,
                pre_filter=pre_filter)

            self.test_dataset = Patch3DMatch(
                root=self._data_path,
                mode='val',
                radius_patch=dataset_opt.radius_patch,
                num_frame_per_fragment=dataset_opt.num_frame_per_fragment,
                max_dist_overlap=dataset_opt.max_dist_overlap,
                min_overlap_ratio=dataset_opt.min_overlap_ratio,
                tsdf_voxel_size=dataset_opt.tsdf_voxel_size,
                limit_size=dataset_opt.limit_size,
                depth_thresh=dataset_opt.depth_thresh,
                pre_transform=pre_transform,
                transform=test_transform,
                num_random_pt=dataset_opt.num_random_pt,
                is_offline=dataset_opt.is_offline,
                pre_filter=test_pre_filter)
        else:
            self.train_dataset = Fragment3DMatch(
                root=self._data_path,
                mode='train',
                num_frame_per_fragment=dataset_opt.num_frame_per_fragment,
                max_dist_overlap=dataset_opt.max_dist_overlap,
                min_overlap_ratio=dataset_opt.min_overlap_ratio,
                tsdf_voxel_size=dataset_opt.tsdf_voxel_size,
                limit_size=dataset_opt.limit_size,
                depth_thresh=dataset_opt.depth_thresh,
                pre_transform=pre_transform,
                transform=train_transform,
                pre_filter=pre_filter)

            self.test_dataset = Fragment3DMatch(
                root=self._data_path,
                mode='val',
                num_frame_per_fragment=dataset_opt.num_frame_per_fragment,
                max_dist_overlap=dataset_opt.max_dist_overlap,
                min_overlap_ratio=dataset_opt.min_overlap_ratio,
                tsdf_voxel_size=dataset_opt.tsdf_voxel_size,
                limit_size=dataset_opt.limit_size,
                depth_thresh=dataset_opt.depth_thresh,
                pre_transform=pre_transform,
                transform=test_transform)

    @staticmethod
    def get_tracker(model, dataset, wandb_log: bool,
                    tensorboard_log: bool):
        """
        Factory method for the tracker

        Arguments:
            task {str} -- task description
            dataset {[type]}
            wandb_log - Log using weight and biases
        Returns:
            [BaseTracker] -- tracker
        """
        return PatchRegistrationTracker(dataset, wandb_log=wandb_log,
                                        use_tensorboard=tensorboard_log)<|MERGE_RESOLUTION|>--- conflicted
+++ resolved
@@ -158,7 +158,6 @@
             return self.get_patch_offline(idx)
         else:
             return self.get_patch_online(idx)
-<<<<<<< HEAD
 
     def __len__(self):
         size_dataset = len(os.listdir(self.path_data))
@@ -254,16 +253,9 @@
                                               debug)
         self.path_match = osp.join(self.processed_dir, self.mode, 'matches')
         self.list_fragment = [f for f in os.listdir(self.path_match) if 'matches' in f]
-=======
->>>>>>> 39c67b69
-
-    def __len__(self):
-        size_dataset = len(os.listdir(self.path_data))
-        if(self.is_offline):
-            size_dataset = size_dataset // 2
-        return size_dataset
-
-<<<<<<< HEAD
+
+    def get_fragment(self, idx):
+
         match = np.load(
             osp.join(self.path_match,
                      'matches{:06d}.npy'.format(idx)),
@@ -277,122 +269,14 @@
 
         batch = Pair.make_pair(data_source, data_target)
         batch.y = torch.from_numpy(match['pair'])
-
-=======
-
-class Fragment3DMatch(Base3DMatch):
-    r"""
-        Fragment extracted from :the Princeton 3DMatch dataset\n
-        `"3DMatch: Learning Local Geometric Descriptors from RGB-D Reconstructions"
-        <https://arxiv.org/pdf/1603.08182.pdf>`_
-        paper, containing rgbd frames of the following dataset:
-        `" SUN3D: A Database of Big Spaces Reconstructed using SfM and Object Labels
-        "<http://sun3d.cs.princeton.edu/>`
-        `"Scene Coordinate Regression Forests for Camera Relocalization in RGB-D Images
-        "<https://www.microsoft.com/en-us/research/publication/scene-coordinate-regression-forests-for-camera-relocalization-in-rgb-d-images/>`
-        `"Unsupervised Feature Learning for 3D Scene Labeling
-        "<http://rgbd-dataset.cs.washington.edu/dataset/rgbd-scenes-v2/>`
-        `"BundleFusion: Real-time Globally Consistent 3D Reconstruction using Online
-        Surface Re-integration
-        "<http://graphics.stanford.edu/projects/bundlefusion/>`
-        `"Learning to Navigate the Energy Landscape
-        "<http://graphics.stanford.edu/projects/reloc/>`
-
-        Args:
-
-            root (string): Root directory where the dataset should be saved
-
-            num_frame_per_fragment (int, optional): indicate the number of frames
-                we use to build fragments. If it is equal to 0, then we don't
-                build fragments and use the raw frames.
-
-            mode (string, optional): If :obj:`True`, loads the training dataset,
-            otherwise the test dataset. (default: :obj:`True`)
-
-            min_overlap_ratio(float, optional): the minimum overlap we should have to match two fragments (overlap is the number of points in a fragment that matches in an other fragment divided by the number of points)
-            max_overlap_ratio(float, optional): the maximum overlap we should have to match two fragments
-            max_dist_overlap(float, optional): minimum distance to consider that a point match with an other.
-            tsdf_voxel_size(float, optional): the size of the tsdf voxel grid to perform fine RGBD fusion to create fine fragments
-            depth_thresh: threshold to remove depth pixel that are two far.
-
-            is_fine: fine mode for the fragment fusion
-
-
-            transform (callable, optional): A function/transform that takes in
-                an :obj:`torch_geometric.data.Data` object and returns a
-                transformed version. The data object will be transformed before
-                every access. (default: :obj:`None`)
-
-            pre_transform (callable, optional): A function/transform that takes in
-                an :obj:`torch_geometric.data.Data` object and returns a
-                transformed version. The data object will be transformed before
-                being saved to disk. (default: :obj:`None`)
-            pre_filter (callable, optional): A function that takes in an
-                :obj:`torch_geometric.data.Data` object and returns a boolean
-                value, indicating whether the data object should be included in the
-                final dataset. (default: :obj:`None`)
-            num_random_pt: number of point we select when we test
-        """
-    def __init__(self, root,
-                 num_frame_per_fragment=50,
-                 mode='train_small',
-                 min_overlap_ratio=0.3,
-                 max_overlap_ratio=1.0,
-                 max_dist_overlap=0.01,
-                 tsdf_voxel_size=0.02,
-                 limit_size=700,
-                 depth_thresh=6,
-                 is_fine=True,
-                 transform=None,
-                 pre_transform=None,
-                 pre_transform_fragment=None,
-                 pre_filter=None,
-                 verbose=False,
-                 debug=False):
-        super(Fragment3DMatch, self).__init__(root,
-                                              num_frame_per_fragment,
-                                              mode,
-                                              min_overlap_ratio,
-                                              max_overlap_ratio,
-                                              max_dist_overlap,
-                                              tsdf_voxel_size,
-                                              limit_size,
-                                              depth_thresh,
-                                              is_fine,
-                                              transform,
-                                              pre_transform,
-                                              pre_filter,
-                                              verbose,
-                                              debug)
-
-    def get_fragment(self, idx):
-
-        match = np.load(
-            osp.join(self.processed_dir,
-                     self.mode, 'matches',
-                     'matches{:06d}.npy'.format(idx)),
-            allow_pickle=True).item()
-
-        print(match['path_source'])
-        data_source = torch.load(match['path_source'])
-        data_target = torch.load(match['path_target'])
-        if(self.transform is not None):
-            data_source = self.transform(data_source)
-            data_target = self.transform(data_target)
-        batch = Pair.make_pair(data_source, data_target)
-        batch.y = torch.from_numpy(match['pair'])
->>>>>>> 39c67b69
         return batch.contiguous().to(torch.float)
 
     def get(self, idx):
         return self.get_fragment(idx)
 
     def __len__(self):
-<<<<<<< HEAD
         return len(self.list_fragment)
-=======
-        return len(self.list_test_fragment)
->>>>>>> 39c67b69
+
 
 
 class General3DMatchDataset(BaseSiameseDataset):
@@ -403,11 +287,8 @@
         train_transform = self.train_transform
         test_transform = self.test_transform
         pre_filter = self.pre_filter
-<<<<<<< HEAD
         test_pre_filter = getattr(self, 'test_pre_filter', None)
-=======
-        test_pre_filter = self.test_pre_filter
->>>>>>> 39c67b69
+
 
         if dataset_opt.is_patch:
             self.train_dataset = Patch3DMatch(
