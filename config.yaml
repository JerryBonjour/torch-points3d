--- conflicted
+++ resolved
@@ -1,10 +1,6 @@
 data:
     name: shapenet
-<<<<<<< HEAD
     dataroot: /home/tristan/deeppointcloud-benchmarks/data
-=======
-    dataroot: /home/nicolas/deeppointcloud-benchmarks/data
->>>>>>> b4fbc548
     shapenet:
         category: Airplane
 
@@ -15,11 +11,7 @@
     cuda: 0
 
 experiment:
-<<<<<<< HEAD
     name: RSConv
-=======
-    name: pointunet
->>>>>>> b4fbc548
     task: SEGMENTATION
     dataset: shapenet
 
