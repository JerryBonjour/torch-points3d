data:
    name: shapenet
    dataroot: /home/tristan/deeppointcloud-benchmarks/data
    shapenet:
        category: Airplane

training:
    shuffle: True
    num_workers: 2
    batch_size: 4
    cuda: 0

experiment:
    name: KPConv
    task: SEGMENTATION
    dataset: shapenet

models:
    SEGMENTATION:
        # This part describes a template model configuration
        TemplateModel:
            name: TemplateModel
            down_conv:
                module_name: TemplateModelDownConv
                ratios: []
                radius: []
                down_conv_nn: [[], [], ...]
            up_conv:
                module_name: TemplateModelUpConv
                ratios: []
                radius: []
                up_conv_nn: [[], [], ...]   
                up_k: []  
                skip: True
            innermost:
                module_name: InnerModule
                aggr: max
                nn: []
            mlp_cls: 
                nn: []
                dropout: 0.5

        # This part describes a KPConvModel model configuration
        KPConv:
            name: KPConv
            down_conv:
                module_name: KPConv
                ratios: [0.2, 0.25]
                radius: [0.1, 0.2]
                down_conv_nn: [[3, 32], [32, 64]]
            up_conv:
                module_name: FPModule #SimpleUpsampleKPConv
                ratios: [1, 0.25, 0.2]
                radius: [0.2, 0.2, 0.1]
                up_conv_nn: [[192, 64], [96, 64], [64, 64]]     
                up_k: [1, 3, 3]   
                skip: True    
            innermost:
                module_name: GlobalBaseModule
                aggr: max
                nn: [67, 128]
            mlp_cls: 
                nn: [64, 64, 64, 64]
                dropout: 0.5

        pointnet2:
            name: pointnet2
            down_conv:
                module_name: SAModule
                ratios: [0.2, 0.25]
                radius: [0.1, 0.2]
                down_conv_nn: [[3, 64, 64, 128], [131, 128, 128, 256]]
            up_conv:
                module_name: FPModule
                ratios: [1, 0.25, 0.2]
                radius: [0.2, 0.2, 0.1]
                up_conv_nn: [[1280, 256, 256], [384, 256, 128], [128, 128, 128, 128]]
                up_k: [1, 3, 3]   
                skip: True    
            innermost:
                module_name: GlobalBaseModule
                aggr: max
                nn: [259, 256, 512, 1024]
<<<<<<< HEAD
            skip: True
            mlp_cls: [128, 128, 128, 128]
        pointunet:
            name: pointunet
            convs:
                input_nc: 3
                ratios: [0.2, 0.25]
                radius: [0.1, 0.2]
                down_conv_nn: [[3, 64, 64, 128], [131, 128, 128, 256]]
                up_conv_nn: [[384, 256, 128], [1280, 256, 256]]
                final_up_conv_nn: [128, 128, 128, 128]
                up_k: [1, 3, 3]
            global:
                aggr: max
                nn: [259, 256, 512, 1024]
            skip: True
            mlp_cls: [128, 128, 128, 128]
=======
            mlp_cls: 
                nn: [128, 128, 128, 128]
                dropout: 0.5
>>>>>>> ee1eabeb

             
                
            <|MERGE_RESOLUTION|>--- conflicted
+++ resolved
@@ -81,29 +81,9 @@
                 module_name: GlobalBaseModule
                 aggr: max
                 nn: [259, 256, 512, 1024]
-<<<<<<< HEAD
-            skip: True
-            mlp_cls: [128, 128, 128, 128]
-        pointunet:
-            name: pointunet
-            convs:
-                input_nc: 3
-                ratios: [0.2, 0.25]
-                radius: [0.1, 0.2]
-                down_conv_nn: [[3, 64, 64, 128], [131, 128, 128, 256]]
-                up_conv_nn: [[384, 256, 128], [1280, 256, 256]]
-                final_up_conv_nn: [128, 128, 128, 128]
-                up_k: [1, 3, 3]
-            global:
-                aggr: max
-                nn: [259, 256, 512, 1024]
-            skip: True
-            mlp_cls: [128, 128, 128, 128]
-=======
             mlp_cls: 
                 nn: [128, 128, 128, 128]
                 dropout: 0.5
->>>>>>> ee1eabeb
 
              
                 
